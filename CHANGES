--- conflicted
+++ resolved
@@ -16,13 +16,11 @@
 3547.	[bug]		Some malformed unknown rdata records were not properly
 			detected and rejected. [RT #33129]
 
-<<<<<<< HEAD
+3056.	[func]		Added support for URI resource record. [RT #23386]
+
 2565.	[func]		Add support for HIP record.  Includes new functions
 			dns_rdata_hip_first(), dns_rdata_hip_next()
 			and dns_rdata_hip_current().  [RT #19384]
-=======
-3056.	[func]		Added support for URI resource record. [RT #23386]
->>>>>>> 4c1eeaba
 
 	--- 9.8.5rc1 released ---
 
